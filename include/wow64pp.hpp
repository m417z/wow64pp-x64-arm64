--- conflicted
+++ resolved
@@ -17,7 +17,6 @@
 #ifndef WOW64PP_HPP
 #define WOW64PP_HPP
 
-<<<<<<< HEAD
 #include <system_error>
 #include <memory>
 #include <cstring> // memcpy
@@ -25,25 +24,6 @@
 namespace wow64pp {
 
     namespace defs {
-=======
-#include <memory>
-#include <system_error>
-
-namespace wow64pp {
-
-#ifndef WOW64PP_CUSTOM_WINDOWS_INCLUDE_FILE
-    #define NOMINMAX
-    #include <Windows.h>
-    #include <winternl.h>
-    #undef NOMINMAX
-#else
-    #include WOW64PP_CUSTOM_WINDOWS_INCLUDE_FILE
-
-    #ifdef WOW64PP_AFTER_CUSTOM_INCLUDE
-        WOW64PP_AFTER_CUSTOM_INCLUDE
-    #endif
-#endif
->>>>>>> 222709f7
 
         using NtQueryInformationProcessT =
             long(__stdcall*)(void*          ProcessHandle,
@@ -52,25 +32,12 @@
                              unsigned long  ProcessInformationLength,
                              unsigned long* ReturnLength);
 
-<<<<<<< HEAD
         using NtWow64ReadVirtualMemory64T =
             long(__stdcall*)(void*             ProcessHandle,
                              unsigned __int64  BaseAddress,
                              void*             Buffer,
                              unsigned __int64  Size,
                              unsigned __int64* NumberOfBytesRead);
-=======
-    namespace definitions {
-
-        template<typename P>
-        struct PROCESS_BASIC_INFORMATION_T
-        {
-        private:
-            P Reserved1;
-
-        public:
-            P PebBaseAddress;
->>>>>>> 222709f7
 
         struct LIST_ENTRY_64 {
             std::uint64_t Flink;
@@ -238,20 +205,10 @@
             __stdcall GetProcAddress(void* hModule, const char* lpProcName);
         }
 
-<<<<<<< HEAD
-
         inline std::error_code get_last_error() noexcept
         {
             return std::error_code(static_cast<int>(GetLastError()),
                                    std::system_category());
-=======
-    namespace detail {
-
-        inline std::error_code get_last_error() noexcept
-        {
-            return std::error_code(static_cast<int>(GetLastError())
-                                   , std::system_category());
->>>>>>> 222709f7
         }
 
 
@@ -730,7 +687,6 @@
     template<class... Args>
     inline std::uint64_t call_function(std::uint64_t func, Args... args)
     {
-<<<<<<< HEAD
         std::uint64_t arr_args[] = { (std::uint64_t)(args)... };
 
         // clang-format off
@@ -820,111 +776,6 @@
             sizeof...(Args) > 4 ? (sizeof...(Args) - 4) : 0,
             reinterpret_cast<std::uint64_t>(arr_args + 4),
             reinterpret_cast<std::uint32_t>(&ret));
-=======
-        constexpr auto argc = sizeof...(args);
-        definitions::reg64  arr_args[argc > 4 ? argc : 4]{ (std::uint64_t)(args)... };
-        for (int i = argc; i < 4; ++i)
-            arr_args[i] = definitions::reg64{ 0 };
-
-        definitions::reg64 _rdx{ (argc > 1 ? arr_args[1] : definitions::reg64{ 0 }) };
-        definitions::reg64 _r9{ (argc > 3 ? arr_args[3] : definitions::reg64{ 0 }) };
-        definitions::reg64 _rax{ 0 };
-
-        definitions::reg64 restArgs = { reinterpret_cast<std::uint64_t>(argc > 4 ? &arr_args[0] + 4 : 0) };
-
-
-        // conversion to QWORD for easier use in inline assembly
-        definitions::reg64 _argC = { static_cast<std::uint64_t>(argc > 4 ? argc - 4 : 0) };
-        DWORD back_esp = 0;
-        WORD  back_fs = 0;
-
-        __asm
-        {
-            ;// reset FS segment, to properly handle RFG
-            mov back_fs, fs
-                mov eax, 0x2B
-                mov fs, ax
-
-                ;// keep original esp in back_esp variable
-            mov back_esp, esp
-
-                ;// align esp to 0x10, without aligned stack some syscalls may return errors !
-            ;// (actually, for syscalls it is sufficient to align to 8, but SSE opcodes 
-            ;// requires 0x10 alignment), it will be further adjusted according to the
-            ;// number of arguments above 4
-            and esp, 0xFFFFFFF0
-
-                WOW64PP_EMIT(0x6A) WOW64PP_EMIT(0x33)                        /*  push   _cs             */
-                WOW64PP_EMIT(0xE8) WOW64PP_EMIT(0) WOW64PP_EMIT(0) WOW64PP_EMIT(0) WOW64PP_EMIT(0)   /*  call   $+5             */
-                WOW64PP_EMIT(0x83) WOW64PP_EMIT(4) WOW64PP_EMIT(0x24) WOW64PP_EMIT(5)        /*  add    dword [esp], 5  */
-                WOW64PP_EMIT(0xCB)
-
-                ;// below code is compiled as x86 inline asm, but it is executed as x64 code
-            ;// that's why it need sometimes WOW64PP_REX_W() macro, right column contains detailed
-            ;// transcription how it will be interpreted by CPU
-
-            ;// fill first four arguments
-            WOW64PP_REX_W mov ecx, arr_args[0].dw[0];// mov     rcx, qword ptr [_rcx]
-            WOW64PP_REX_W mov edx, _rdx.dw[0];// mov     rdx, qword ptr [_rdx]
-            push arr_args[2].v;// push    qword ptr [_r8]
-            WOW64PP_X64_POP(8); ;// pop     r8
-            push _r9.v;// push    qword ptr [_r9]
-            WOW64PP_X64_POP(9); ;// pop     r9
-            ;//
-            WOW64PP_REX_W mov eax, _argC.dw[0];// mov     rax, qword ptr [_argC]
-            ;// 
-            ;// final stack adjustment, according to the    ;//
-            ;// number of arguments above 4                 ;// 
-            test al, 1;// test    al, 1
-            jnz _no_adjust;// jnz     _no_adjust
-            sub esp, 8;// sub     rsp, 8
-        _no_adjust:;//
-            ;// 
-            push edi;// push    rdi
-            WOW64PP_REX_W mov edi, restArgs.dw[0];// mov     rdi, qword ptr [restArgs]
-            ;// 
-            ;// put rest of arguments on the stack          ;// 
-            WOW64PP_REX_W test eax, eax;// test    rax, rax
-            jz _ls_e;// je      _ls_e
-            WOW64PP_REX_W lea edi, dword ptr[edi + 8 * eax - 8];// lea     rdi, [rdi + rax*8 - 8]
-            ;// 
-        _ls:;// 
-            WOW64PP_REX_W test eax, eax;// test    rax, rax
-            jz _ls_e;// je      _ls_e
-            push dword ptr[edi];// push    qword ptr [rdi]
-            WOW64PP_REX_W sub edi, 8;// sub     rdi, 8
-            WOW64PP_REX_W sub eax, 1;// sub     rax, 1
-            jmp _ls;// jmp     _ls
-        _ls_e:;// 
-            ;// 
-            ;// create stack space for spilling registers   ;// 
-            WOW64PP_REX_W sub esp, 0x20;// sub     rsp, 20h
-            ;// 
-            call func;// call    qword ptr [func]
-            ;// 
-            ;// cleanup stack                               ;// 
-            WOW64PP_REX_W mov ecx, _argC.dw[0];// mov     rcx, qword ptr [_argC]
-            WOW64PP_REX_W lea esp, dword ptr[esp + 8 * ecx + 0x20];// lea     rsp, [rsp + rcx*8 + 20h]
-            ;// 
-            pop edi;// pop     rdi
-            ;// 
-            ; // set return value                             ;// 
-            WOW64PP_REX_W mov _rax.dw[0], eax;// mov     qword ptr [_rax], rax
-
-            WOW64PP_EMIT(0xE8) WOW64PP_EMIT(0) WOW64PP_EMIT(0) WOW64PP_EMIT(0) WOW64PP_EMIT(0)                                  /*  call   $+5                   */
-            WOW64PP_EMIT(0xC7) WOW64PP_EMIT(0x44) WOW64PP_EMIT(0x24) WOW64PP_EMIT(4) WOW64PP_EMIT(0x23) WOW64PP_EMIT(0) WOW64PP_EMIT(0) WOW64PP_EMIT(0) /*  mov    dword [rsp + 4], _cs  */
-            WOW64PP_EMIT(0x83) WOW64PP_EMIT(4) WOW64PP_EMIT(0x24) WOW64PP_EMIT(0xD)                                     /*  add    dword [rsp], 0xD      */
-            WOW64PP_EMIT(0xCB)                                                                  /*  retf                         */
-
-            mov ax, ds
-            mov ss, ax
-            mov esp, back_esp
-
-                ;// restore FS segment
-            mov ax, back_fs
-            mov fs, ax
-        }
->>>>>>> 222709f7
 
         return ret;
     }
